import { z } from "zod";
import { createAuthEndpoint } from "../../../api/call";
import { getOrgAdapter } from "../adapter";
import { orgMiddleware, orgSessionMiddleware } from "../call";
<<<<<<< HEAD
import { type Member, role } from "../schema";
import { APIError } from "better-call";
import type { User } from "../../../db/schema";
import { generateId } from "../../../utils";

export const addMember = createAuthEndpoint(
	"/organization/add-member",
	{
		method: "POST",
		body: z.object({
			userIdOrEmail: z.string(),
			role: role,
			organizationId: z.string().optional(),
		}),
		use: [orgMiddleware, orgSessionMiddleware],
		metadata: {
			SERVER_ONLY: true
		}
	},
	async (ctx) => {
		const session = ctx.context.session;
		const orgId =
			ctx.body.organizationId || session.session.activeOrganizationId;
		if (!orgId) {
			return ctx.json(null, {
				status: 400,
				body: {
					message: "No active organization found!",
				},
			});
		}

		const adapter = getOrgAdapter(ctx.context, ctx.context.orgOptions);

		let user: User | null;
		if (ctx.body.userIdOrEmail.includes("@")) {
			user = await ctx.context.adapter.findOne<User>({
				model: ctx.context.tables.user.tableName,
				where: [
					{
						field: "email",
						value: ctx.body.userIdOrEmail,
					},
				],
			});
		} else {
			user = await ctx.context.adapter.findOne<User>({
				model: ctx.context.tables.user.tableName,
				where: [
					{
						field: "id",
						value: ctx.body.userIdOrEmail,
					},
				],
			});
		}

		if (!user) {
			throw new APIError("BAD_REQUEST", {
				message: "User not found!",
			});
		}

		const alreadyMember = await adapter.findMemberByEmail({
			email: user.email,
			organizationId: orgId,
		});
		if (alreadyMember) {
			throw new APIError("BAD_REQUEST", {
				message: "User is already a member of this organization",
			});
		}

		const createdMember = await adapter.createMember({
			id: generateId(),
			organizationId: orgId,
			userId: user.id,
			email: user.email,
			role: ctx.body.role,
			createdAt: new Date(),
		});

		return ctx.json({
			member: createdMember,
		});
	},
);
=======
import type { InferRolesFromOption, Member } from "../schema";
import { APIError } from "better-call";
import type { OrganizationOptions } from "../organization";
>>>>>>> 375c0987

export const removeMember = createAuthEndpoint(
	"/organization/remove-member",
	{
		method: "POST",
		body: z.object({
			memberIdOrEmail: z.string(),
			/**
			 * If not provided, the active organization will be used
			 */
			organizationId: z.string().optional(),
		}),
		use: [orgMiddleware, orgSessionMiddleware],
	},
	async (ctx) => {
		const session = ctx.context.session;
		const organizationId =
			ctx.body.organizationId || session.session.activeOrganizationId;
		if (!organizationId) {
			return ctx.json(null, {
				status: 400,
				body: {
					message: "No active organization found!",
				},
			});
		}
		const adapter = getOrgAdapter(ctx.context, ctx.context.orgOptions);
		const member = await adapter.findMemberByOrgId({
			userId: session.user.id,
			organizationId: organizationId,
		});
		if (!member) {
			throw new APIError("BAD_REQUEST", {
				message: "Member not found!",
			});
		}
		const role = ctx.context.roles[member.role];
		if (!role) {
			throw new APIError("BAD_REQUEST", {
				message: "Role not found!",
			});
		}
		const isLeaving =
			session.user.email === ctx.body.memberIdOrEmail ||
			member.id === ctx.body.memberIdOrEmail;
		const isOwnerLeaving =
			isLeaving &&
			member.role === (ctx.context.orgOptions?.creatorRole || "owner");
		if (isOwnerLeaving) {
			throw new APIError("BAD_REQUEST", {
				message: "You cannot leave the organization as the owner",
			});
		}

		const canDeleteMember =
			isLeaving ||
			role.authorize({
				member: ["delete"],
			}).success;
		if (!canDeleteMember) {
			throw new APIError("UNAUTHORIZED", {
				message: "You are not allowed to delete this member",
			});
		}
		let existing: Member | null = null;
		if (ctx.body.memberIdOrEmail.includes("@")) {
			existing = await adapter.findMemberByEmail({
				email: ctx.body.memberIdOrEmail,
				organizationId: organizationId,
			});
		} else {
			existing = await adapter.findMemberById(ctx.body.memberIdOrEmail);
		}
		if (existing?.organizationId !== organizationId) {
			throw new APIError("BAD_REQUEST", {
				message: "Member not found!",
			});
		}
		await adapter.deleteMember(existing.id);
		if (
			session.user.id === existing.userId &&
			session.session.activeOrganizationId === existing.organizationId
		) {
			await adapter.setActiveOrganization(session.session.id, null);
		}
		return ctx.json({
			member: existing,
		});
	},
);

export const updateMemberRole = <O extends OrganizationOptions>(option: O) =>
	createAuthEndpoint(
		"/organization/update-member-role",
		{
			method: "POST",
			body: z.object({
				role: z.string() as unknown as InferRolesFromOption<O>,
				memberId: z.string(),
				/**
				 * If not provided, the active organization will be used
				 */
				organizationId: z.string().optional(),
			}),
			use: [orgMiddleware, orgSessionMiddleware],
		},
		async (ctx) => {
			const session = ctx.context.session;
			const organizationId =
				ctx.body.organizationId || session.session.activeOrganizationId;
			if (!organizationId) {
				return ctx.json(null, {
					status: 400,
					body: {
						message: "No active organization found!",
					},
				});
			}
			const adapter = getOrgAdapter(ctx.context, ctx.context.orgOptions);
			const member = await adapter.findMemberByOrgId({
				userId: session.user.id,
				organizationId: organizationId,
			});
			if (!member) {
				return ctx.json(null, {
					status: 400,
					body: {
						message: "Member not found!",
					},
				});
			}
			const role = ctx.context.roles[member.role];
			if (!role) {
				return ctx.json(null, {
					status: 400,
					body: {
						message: "Role not found!",
					},
				});
			}
			/**
			 * If the member is not an owner, they cannot update the role of another member
			 * as an owner.
			 */
			const canUpdateMember =
				role.authorize({
					member: ["update"],
				}).error ||
				(ctx.body.role === "owner" && member.role !== "owner");
			if (canUpdateMember) {
				return ctx.json(null, {
					body: {
						message: "You are not allowed to update this member",
					},
					status: 403,
				});
			}

			const updatedMember = await adapter.updateMember(
				ctx.body.memberId,
				ctx.body.role as string,
			);
			if (!updatedMember) {
				return ctx.json(null, {
					status: 400,
					body: {
						message: "Member not found!",
					},
				});
			}
			return ctx.json(updatedMember);
		},
	);

export const getActiveMember = createAuthEndpoint(
	"/organization/get-active-member",
	{
		method: "GET",
		use: [orgMiddleware, orgSessionMiddleware],
	},
	async (ctx) => {
		const session = ctx.context.session;
		const organizationId = session.session.activeOrganizationId;
		if (!organizationId) {
			return ctx.json(null, {
				status: 400,
				body: {
					message: "No active organization found!",
				},
			});
		}
		const adapter = getOrgAdapter(ctx.context, ctx.context.orgOptions);
		const member = await adapter.findMemberByOrgId({
			userId: session.user.id,
			organizationId: organizationId,
		});
		if (!member) {
			return ctx.json(null, {
				status: 400,
				body: {
					message: "Member not found!",
				},
			});
		}
		return ctx.json(member);
	},
);<|MERGE_RESOLUTION|>--- conflicted
+++ resolved
@@ -2,99 +2,83 @@
 import { createAuthEndpoint } from "../../../api/call";
 import { getOrgAdapter } from "../adapter";
 import { orgMiddleware, orgSessionMiddleware } from "../call";
-<<<<<<< HEAD
-import { type Member, role } from "../schema";
+import type { InferRolesFromOption, Member } from "../schema";
 import { APIError } from "better-call";
 import type { User } from "../../../db/schema";
 import { generateId } from "../../../utils";
 
-export const addMember = createAuthEndpoint(
-	"/organization/add-member",
-	{
-		method: "POST",
-		body: z.object({
-			userIdOrEmail: z.string(),
-			role: role,
-			organizationId: z.string().optional(),
-		}),
-		use: [orgMiddleware, orgSessionMiddleware],
-		metadata: {
-			SERVER_ONLY: true
-		}
-	},
-	async (ctx) => {
-		const session = ctx.context.session;
-		const orgId =
-			ctx.body.organizationId || session.session.activeOrganizationId;
-		if (!orgId) {
-			return ctx.json(null, {
-				status: 400,
-				body: {
-					message: "No active organization found!",
-				},
-			});
-		}
-
-		const adapter = getOrgAdapter(ctx.context, ctx.context.orgOptions);
-
-		let user: User | null;
-		if (ctx.body.userIdOrEmail.includes("@")) {
-			user = await ctx.context.adapter.findOne<User>({
-				model: ctx.context.tables.user.tableName,
-				where: [
-					{
-						field: "email",
-						value: ctx.body.userIdOrEmail,
-					},
-				],
-			});
-		} else {
-			user = await ctx.context.adapter.findOne<User>({
-				model: ctx.context.tables.user.tableName,
-				where: [
-					{
-						field: "id",
-						value: ctx.body.userIdOrEmail,
-					},
-				],
-			});
-		}
-
-		if (!user) {
-			throw new APIError("BAD_REQUEST", {
-				message: "User not found!",
-			});
-		}
-
-		const alreadyMember = await adapter.findMemberByEmail({
-			email: user.email,
-			organizationId: orgId,
-		});
-		if (alreadyMember) {
-			throw new APIError("BAD_REQUEST", {
-				message: "User is already a member of this organization",
-			});
-		}
-
-		const createdMember = await adapter.createMember({
-			id: generateId(),
-			organizationId: orgId,
-			userId: user.id,
-			email: user.email,
-			role: ctx.body.role,
-			createdAt: new Date(),
-		});
-
-		return ctx.json({
-			member: createdMember,
-		});
-	},
-);
-=======
-import type { InferRolesFromOption, Member } from "../schema";
-import { APIError } from "better-call";
+export const addMember = <O extends OrganizationOptions>() =>
+	createAuthEndpoint(
+		"/organization/add-member",
+		{
+			method: "POST",
+			body: z.object({
+				userIdOrEmail: z.string(),
+				role: z.string() as unknown as InferRolesFromOption<O>,
+				organizationId: z.string().optional(),
+			}),
+			use: [orgMiddleware, orgSessionMiddleware],
+			metadata: {
+				SERVER_ONLY: true,
+			},
+		},
+		async (ctx) => {
+			const session = ctx.context.session;
+			const orgId =
+				ctx.body.organizationId || session.session.activeOrganizationId;
+			if (!orgId) {
+				return ctx.json(null, {
+					status: 400,
+					body: {
+						message: "No active organization found!",
+					},
+				});
+			}
+
+			const adapter = getOrgAdapter(ctx.context, ctx.context.orgOptions);
+
+			let user: User | null;
+			if (ctx.body.userIdOrEmail.includes("@")) {
+				user = await ctx.context.internalAdapter
+					.findUserByEmail(ctx.body.userIdOrEmail)
+					.then((res) => res?.user || null);
+			} else {
+				user = await ctx.context.internalAdapter.findUserById(
+					ctx.body.userIdOrEmail,
+				);
+			}
+
+			if (!user) {
+				throw new APIError("BAD_REQUEST", {
+					message: "User not found!",
+				});
+			}
+
+			const alreadyMember = await adapter.findMemberByEmail({
+				email: user.email,
+				organizationId: orgId,
+			});
+			if (alreadyMember) {
+				throw new APIError("BAD_REQUEST", {
+					message: "User is already a member of this organization",
+				});
+			}
+
+			const createdMember = await adapter.createMember({
+				id: generateId(),
+				organizationId: orgId,
+				userId: user.id,
+				role: ctx.body.role as string,
+				createdAt: new Date(),
+			});
+
+			return ctx.json({
+				member: createdMember,
+			});
+		},
+	);
 import type { OrganizationOptions } from "../organization";
->>>>>>> 375c0987
+import type { BetterAuthOptions } from "../../../types";
 
 export const removeMember = createAuthEndpoint(
 	"/organization/remove-member",
